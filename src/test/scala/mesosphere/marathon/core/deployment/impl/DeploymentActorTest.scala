--- conflicted
+++ resolved
@@ -119,11 +119,6 @@
 
       val plan = DeploymentPlan(origGroup, targetGroup)
 
-<<<<<<< HEAD
-      scheduler.startRunSpec(any) returns Future.successful(Done)
-=======
-      queue.purge(any) returns Future.successful(Done)
->>>>>>> 7836246b
       tracker.setGoal(any, any).returns(Future.successful(Done))
       tracker.specInstances(Matchers.eq(app1.id))(any[ExecutionContext]) returns Future.successful(Seq(instance1_1, instance1_2))
       tracker.specInstancesSync(app2.id) returns Seq(instance2_1)
